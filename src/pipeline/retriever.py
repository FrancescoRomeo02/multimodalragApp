--- conflicted
+++ resolved
@@ -116,7 +116,6 @@
 
         # Sempre includi immagini nel RAG multimodale
         images = []
-<<<<<<< HEAD
         if include_images or multimodal:
             try:
                 images = qdrant_manager.query_images(query, selected_files or [], top_k=3)
@@ -151,41 +150,6 @@
                     })
             except Exception as e:
                 logger.warning(f"Errore nel recupero tabelle: {e}")             
-=======
-        try:
-            images = qdrant_manager.query_images(query, selected_files or [], top_k=3)
-            for img in images:
-                source_docs.append({
-                    "content": img.page_content,
-                    "metadata": img.metadata or {},
-                    "source": img.metadata.get("source", "Sconosciuto") if img.metadata else "Sconosciuto",
-                    "page": img.metadata.get("page", "N/A") if img.metadata else "N/A",
-                    "type": "image",
-                    "image_base64": img.image_base64,
-                    "manual_caption": img.metadata.get("manual_caption") if img.metadata else None,
-                    "context_text": img.metadata.get("context_text") if img.metadata else None,
-                    "image_caption": img.metadata.get("image_caption") if img.metadata else None
-                })
-        except Exception as e:
-            logger.warning(f"Errore nel recupero immagini: {e}")
-
-        # Sempre includi tabelle nel RAG multimodale
-        try:
-            tables = qdrant_manager.query_tables(query, selected_files or [], top_k=3)
-            for table in tables:
-                source_docs.append({
-                    "content": table.get("table_markdown", ""),
-                    "metadata": table.get("metadata", {}),
-                    "source": table.get("metadata", {}).get("source", "Sconosciuto"),
-                    "page": table.get("metadata", {}).get("page", "N/A"),
-                    "type": "table",
-                    "table_data": table.get("table_data", {}),
-                    "caption": table.get("metadata", {}).get("caption"),
-                    "context_text": table.get("metadata", {}).get("context_text")
-                })
-        except Exception as e:
-            logger.warning(f"Errore nel recupero tabelle: {e}")
->>>>>>> 40bd48ea
 
         query_time_ms = int((time.time() - start_time) * 1000)
         
