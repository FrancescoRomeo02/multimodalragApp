import fitz  
import base64
import logging
from typing import Tuple, List, Dict, Any
from io import BytesIO
from PIL import Image as PILImage
import os
import numpy as np
from src.utils.context_extractor import ContextExtractor
from src.utils.image_info import get_comprehensive_image_info

logging.basicConfig(level=logging.INFO)
logger = logging.getLogger(__name__)


def is_valid_table(df: pd.DataFrame):
        """
        Filtro euristico per tabelle:
        - almeno 2 righe e 2 colonne
        - meno del 50% delle celle vuote
        - almeno una colonna con valori non unici (=> ripetizioni tipiche delle tabelle)
        """
        if df.shape[0] < 2 or df.shape[1] < 2:
            return False

        total_cells = df.size
        empty_cells = df.isna().sum().sum()
        if empty_cells / total_cells > 0.5:
            return False

        duplicate_col = any(df[col].duplicated().any() for col in df.columns if df[col].dtype == object)
        if not duplicate_col:
            return False

        return True

def extract_tables_from_page(page: fitz.Page) -> List[Dict[str, Any]]:
    """
    Estrae tabelle da una pagina PDF usando PyMuPDF
    
    Args:
        page: La pagina PDF da analizzare
        
    Returns:
        Lista di dizionari contenenti i dati delle tabelle
    """
    tables = []
    try:
        # Metodo principale: Rilevamento tabelle di PyMuPDF
        tabs = page.find_tables()
<<<<<<< HEAD

        if len(tabs.tables) == 0:
=======
        if not tabs or len(tabs.tables) == 0:
>>>>>>> b647bdb2
            return tables
            
        for i, table in enumerate(tabs.tables):
            try:
                # Verifica preliminare del bounding box
                if not hasattr(table, 'bbox') or not table.bbox:
                    continue
                    
                df = table.to_pandas()
                
                # Converti tutti i valori a stringa e pulisci
                df = df.applymap(lambda x: str(x).strip() if pd.notna(x) else x)
                df = df.replace(r'^\s*$', np.nan, regex=True)
                df = df.dropna(how='all').dropna(how='all', axis=1)
                
                if not is_valid_table(df):
                    logger.debug(f"Tabella {i+1} scartata per criteri di validità")
                    continue
                
                # Converti la tabella in formato markdown
                table_md = df.to_markdown(index=False)
                
                # Crea una rappresentazione strutturata della tabella
                table_data = {
                    "cells": df.values.tolist(),
                    "headers": df.columns.tolist(),
                    "shape": df.shape
                }
                
                tables.append({
                    "table_data": table_data,
                    "table_markdown": table_md,
                    "bbox": table.bbox  # Rettangolo che contiene la tabella
                })
                
                logger.debug(f"Trovata tabella {i+1} a pagina {page.number+1} con {df.shape} celle")
                
            except Exception as table_e:
                logger.warning(f"Errore nell'estrazione della tabella {i+1}: {str(table_e)}")
                continue
                
    except Exception as e:
        logger.error(f"Errore generale nell'estrazione delle tabelle: {str(e)}")
    
    return tables

def parse_pdf_elements(pdf_path: str) -> Tuple[List[Dict[str, Any]], List[Dict[str, Any]], List[Dict[str, Any]]]:
    """
    Parser PDF unificato con funzionalità avanzate complete.
    
    FUNZIONALITÀ INTEGRATE:
    - Estrazione testo, immagini e tabelle standardizzata per Qdrant
    - Analisi AI delle immagini: caption BLIP, OCR Tesseract, object detection YOLO
    - Estrazione contesto manuale per tabelle e immagini
    - Combinazione contesto AI + manuale per ricerca semantica potenziata
    - Metadati completi e strutturati per ogni elemento
    
    Args:
        pdf_path: Percorso al file PDF da processare
        
    Returns:
        Tuple di tre liste:
        - text_elements: Lista di elementi testuali con metadati
        - image_elements: Lista di immagini con analisi AI e contesto
        - table_elements: Lista di tabelle con contesto e markup
        
    Note:
        Questo parser sostituisce e unifica le funzionalità precedentemente
        distribuite tra pdf_parser.py e pdf_utils.py, fornendo il meglio
        di entrambe le implementazioni in un'unica soluzione.
    """
    logger.info(f"Avvio parsing avanzato del PDF: {os.path.basename(pdf_path)}")

    text_elements = []
    image_elements = []
    table_elements = []
    
    # Contatori globali per numerazione immagini e tabelle
    global_image_counter = 0
    global_table_counter = 0
    
    # Inizializza l'estrattore di contesto con parametri più ampi
    context_extractor = ContextExtractor(context_window=500, max_distance=300)
    
    try:
        doc = fitz.open(pdf_path)
        filename = os.path.basename(pdf_path)
        
        for page_num in range(len(doc)):
            page = doc.load_page(page_num)
            page_bbox = page.rect
            
            # Estrazione testo con metadati STANDARDIZZATI
            text = page.get_text("text").strip()
            if text:
                text_elements.append({
                    "text": text,
                    "metadata": {
                        "type": "text",
                        "source": filename,
                        "page": page_num + 1,
                        "content_type": "text",
                    }
                })
            
            # Estrazione tabelle con contesto e numerazione
            tables = extract_tables_from_page(page)
            for table in tables:
                try:
                    global_table_counter += 1
                    
                    # Estrai contesto per la tabella
                    table_context = context_extractor.extract_table_context(table["bbox"], page)
                    
                    # Combina il markdown della tabella con il contesto per la ricerca
                    enhanced_table_content = context_extractor.enhance_text_with_context(
                        table["table_markdown"], 
                        table_context
                    )
                    
                    # Aggiungi numerazione al contenuto della tabella per l'embedding
                    numbered_table_content = f"Tabella: {global_table_counter}\n{enhanced_table_content}"
                    
                    table_elements.append({
                        "table_data": table["table_data"],
                        "table_markdown": numbered_table_content,  # Contenuto numerato per l'embedding
                        "table_markdown_raw": table["table_markdown"],  # Markdown originale
                        "metadata": {
                            "type": "table",
                            "source": filename,
                            "page": page_num + 1,
                            "content_type": "table",
                            "bbox": table["bbox"],
                            "table_shape": table["table_data"]["shape"],
                            "caption": table_context.get("caption"),
                            "context_text": table_context.get("context_text"),
                            "table_number": global_table_counter
                        }
                    })
                    
                    logger.debug(f"Tabella {global_table_counter} estratta da pagina {page_num+1}")
                    
                except Exception as e:
                    logger.warning(f"Errore nell'elaborazione della tabella: {str(e)}")
            
            # Estrazione immagini con metadati standardizzati, contesto manuale e analisi AI
            for img_index, img_info in enumerate(page.get_images(full=True)):
                try:
                    xref = img_info[0]
                    base_image = doc.extract_image(xref)
                    
                    if (base_image["width"] < 50 or base_image["height"] < 50 or 
                        not base_image["image"]):
                        continue
                    
                    global_image_counter += 1
                    
                    # Ottieni il rettangolo dell'immagine per estrarre il contesto
                    img_rects = [rect for rect in page.get_image_rects(xref)]
                    image_rect = img_rects[0] if img_rects else page.rect
                    
                    # Estrai contesto manuale per l'immagine
                    image_context = context_extractor.extract_image_context(image_rect, page)
                    
                    with BytesIO(base_image["image"]) as img_buffer:
                        img = PILImage.open(img_buffer)
                        img_format = img.format or "PNG"
                        
                        with BytesIO() as output_buffer:
                            img.save(output_buffer, format=img_format, optimize=True, quality=85)
                            optimized_image = output_buffer.getvalue()
                    
                    # Ottieni informazioni complete dall'immagine usando AI
                    image_base64 = base64.b64encode(optimized_image).decode("utf-8")
                    image_info_ai = get_comprehensive_image_info(image_base64)
                    
                    # Combina caption AI, OCR, e contesto manuale con numerazione
                    caption_parts = [
                        f"Immagine: {global_image_counter}",
                        f"Image's Description: {image_info_ai['caption']}",
                        f"Image's Text: {image_info_ai['ocr_text']}" if image_info_ai["ocr_text"].strip() else None,
                        f"Detected Image's Objects: {', '.join(image_info_ai['detected_objects'])}" if image_info_ai["detected_objects"] else None,
                        f"Image's Caption: {image_context.get('caption')}" if image_context.get('caption') else None
                    ]
                    comprehensive_caption = "\n".join([p for p in caption_parts if p])
                    
                    # Combina caption AI con contesto manuale per la ricerca
                    enhanced_description = context_extractor.enhance_text_with_context(
                        comprehensive_caption,
                        image_context
                    )
                    
                    logger.debug(f"Immagine {global_image_counter} pagina {page_num+1} - Caption completa: {comprehensive_caption}")
                    
                    image_metadata = {
                        "type": "image",
                        "source": filename,
                        "page": page_num + 1,
                        "content_type": "image",
                        "image_caption": comprehensive_caption,  # Caption completa per compatibilità
                        "ai_caption": image_info_ai['caption'],
                        "ocr_text": image_info_ai['ocr_text'],
                        "detected_objects": image_info_ai['detected_objects'],
                        "manual_caption": image_context.get("caption"),
                        "context_text": image_context.get("context_text"),
                        "image_number": global_image_counter
                    }
                    
                    image_elements.append({
                        "image_base64": image_base64,
                        "metadata": image_metadata,
                        "page_content": enhanced_description  # Descrizione numerata per l'embedding
                    })
                        
                except Exception as img_e:
                    logger.error(f"Errore processamento immagine {img_index} pagina {page_num+1}: {str(img_e)}")
                    continue
                    
    except Exception as e:
        logger.error(f"Errore durante il parsing del PDF: {str(e)}")
        raise RuntimeError(f"PDF parsing failed: {str(e)}") from e
    
    logger.info(f"Estrazione completata: {len(text_elements)} testi, {len(image_elements)} immagini "
                f"(numerazione 1-{global_image_counter}), {len(table_elements)} tabelle "
                f"(numerazione 1-{global_table_counter})")
    return text_elements, image_elements, table_elements<|MERGE_RESOLUTION|>--- conflicted
+++ resolved
@@ -48,12 +48,8 @@
     try:
         # Metodo principale: Rilevamento tabelle di PyMuPDF
         tabs = page.find_tables()
-<<<<<<< HEAD
-
-        if len(tabs.tables) == 0:
-=======
+
         if not tabs or len(tabs.tables) == 0:
->>>>>>> b647bdb2
             return tables
             
         for i, table in enumerate(tabs.tables):
