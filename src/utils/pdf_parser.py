import fitz  
import base64
import logging
from typing import Tuple, List, Dict, Any
from io import BytesIO
from PIL import Image as PILImage
import os
import numpy as np
from src.utils.context_extractor import ContextExtractor
from src.utils.image_info import get_comprehensive_image_info

logging.basicConfig(level=logging.INFO)
logger = logging.getLogger(__name__)


def is_valid_table(df: pd.DataFrame):
        """
        Filtro euristico per tabelle:
        - almeno 2 righe e 2 colonne
        - meno del 50% delle celle vuote
        - almeno una colonna con valori non unici (=> ripetizioni tipiche delle tabelle)
        """
        if df.shape[0] < 2 or df.shape[1] < 2:
            return False

        total_cells = df.size
        empty_cells = df.isna().sum().sum()
        if empty_cells / total_cells > 0.5:
            return False

        duplicate_col = any(df[col].duplicated().any() for col in df.columns if df[col].dtype == object)
        if not duplicate_col:
            return False

        return True

def extract_tables_from_page(page: fitz.Page) -> List[Dict[str, Any]]:
    """
    Estrae tabelle da una pagina PDF usando PyMuPDF
    
    Args:
        page: La pagina PDF da analizzare
        
    Returns:
        Lista di dizionari contenenti i dati delle tabelle
    """
    tables = []
    try:
        # Metodo principale: Rilevamento tabelle di PyMuPDF
        tabs = page.find_tables()
<<<<<<< HEAD
        if not tabs or len(tabs.tables) == 0:
=======

        if len(tabs.tables) == 0:
>>>>>>> 40bd48ea
            return tables
            
        for i, table in enumerate(tabs.tables):
            try:
                # Verifica preliminare del bounding box
                if not hasattr(table, 'bbox') or not table.bbox:
                    continue
                    
                df = table.to_pandas()
                
                # Converti tutti i valori a stringa e pulisci
                df = df.applymap(lambda x: str(x).strip() if pd.notna(x) else x)
                df = df.replace(r'^\s*$', np.nan, regex=True)
                df = df.dropna(how='all').dropna(how='all', axis=1)
                
                if not is_valid_table(df):
                    logger.debug(f"Tabella {i+1} scartata per criteri di validità")
                    continue
                
                # Converti la tabella in formato markdown
                table_md = df.to_markdown(index=False)
                
                # Crea una rappresentazione strutturata della tabella
                table_data = {
                    "cells": df.values.tolist(),
                    "headers": df.columns.tolist(),
                    "shape": df.shape
                }
                
                tables.append({
                    "table_data": table_data,
                    "table_markdown": table_md,
                    "bbox": table.bbox  # Rettangolo che contiene la tabella
                })
                
                logger.debug(f"Trovata tabella {i+1} a pagina {page.number+1} con {df.shape} celle")
                
            except Exception as table_e:
                logger.warning(f"Errore nell'estrazione della tabella {i+1}: {str(table_e)}")
                continue
                
    except Exception as e:
        logger.error(f"Errore generale nell'estrazione delle tabelle: {str(e)}")
    
    return tables

def parse_pdf_elements(pdf_path: str) -> Tuple[List[Dict[str, Any]], List[Dict[str, Any]], List[Dict[str, Any]]]:
    """
    Parser PDF unificato con funzionalità avanzate complete.
    
    FUNZIONALITÀ INTEGRATE:
    - Estrazione testo, immagini e tabelle standardizzata per Qdrant
    - Analisi AI delle immagini: caption BLIP, OCR Tesseract, object detection YOLO
    - Estrazione contesto manuale per tabelle e immagini
    - Combinazione contesto AI + manuale per ricerca semantica potenziata
    - Metadati completi e strutturati per ogni elemento
    
    Args:
        pdf_path: Percorso al file PDF da processare
        
    Returns:
        Tuple di tre liste:
        - text_elements: Lista di elementi testuali con metadati
        - image_elements: Lista di immagini con analisi AI e contesto
        - table_elements: Lista di tabelle con contesto e markup
        
    Note:
        Questo parser sostituisce e unifica le funzionalità precedentemente
        distribuite tra pdf_parser.py e pdf_utils.py, fornendo il meglio
        di entrambe le implementazioni in un'unica soluzione.
    """
    logger.info(f"Avvio parsing avanzato del PDF: {os.path.basename(pdf_path)}")

    text_elements = []
    image_elements = []
    table_elements = []
    
    # Contatori globali per numerazione immagini e tabelle
    global_image_counter = 0
    global_table_counter = 0
    
    # Inizializza l'estrattore di contesto con parametri più ampi
    context_extractor = ContextExtractor(context_window=500, max_distance=300)
    
    try:
        doc = fitz.open(pdf_path)
        filename = os.path.basename(pdf_path)
        
        for page_num in range(len(doc)):
            page = doc.load_page(page_num)
            page_bbox = page.rect
            
            # Estrazione testo con metadati STANDARDIZZATI
            text = page.get_text("text").strip()
            if text:
                text_elements.append({
                    "text": text,
                    "metadata": {
                        "type": "text",
                        "source": filename,
                        "page": page_num + 1,
                        "content_type": "text",
                    }
                })
            
            # Estrazione tabelle con contesto e numerazione
            tables = extract_tables_from_page(page)
            for table in tables:
                try:
                    global_table_counter += 1
                    
                    # Estrai contesto per la tabella
                    table_context = context_extractor.extract_table_context(table["bbox"], page)
                    
                    # Combina il markdown della tabella con il contesto per la ricerca
                    enhanced_table_content = context_extractor.enhance_text_with_context(
                        table["table_markdown"], 
                        table_context
                    )
                    
                    # Aggiungi numerazione al contenuto della tabella per l'embedding
                    numbered_table_content = f"Tabella: {global_table_counter}\n{enhanced_table_content}"
                    
                    table_elements.append({
                        "table_data": table["table_data"],
                        "table_markdown": numbered_table_content,  # Contenuto numerato per l'embedding
                        "table_markdown_raw": table["table_markdown"],  # Markdown originale
                        "metadata": {
                            "type": "table",
                            "source": filename,
                            "page": page_num + 1,
                            "content_type": "table",
                            "bbox": table["bbox"],
                            "table_shape": table["table_data"]["shape"],
                            "caption": table_context.get("caption"),
                            "context_text": table_context.get("context_text"),
                            "table_number": global_table_counter
                        }
                    })
                    
                    logger.debug(f"Tabella {global_table_counter} estratta da pagina {page_num+1}")
                    
                except Exception as e:
                    logger.warning(f"Errore nell'elaborazione della tabella: {str(e)}")
            
            # Estrazione immagini con metadati standardizzati, contesto manuale e analisi AI
            for img_index, img_info in enumerate(page.get_images(full=True)):
                try:
                    xref = img_info[0]
                    base_image = doc.extract_image(xref)
                    
                    if (base_image["width"] < 50 or base_image["height"] < 50 or 
                        not base_image["image"]):
                        continue
                    
                    global_image_counter += 1
                    
                    # Ottieni il rettangolo dell'immagine per estrarre il contesto
                    img_rects = [rect for rect in page.get_image_rects(xref)]
                    image_rect = img_rects[0] if img_rects else page.rect
                    
                    # Estrai contesto manuale per l'immagine
                    image_context = context_extractor.extract_image_context(image_rect, page)
                    
                    with BytesIO(base_image["image"]) as img_buffer:
                        img = PILImage.open(img_buffer)
                        img_format = img.format or "PNG"
                        
                        with BytesIO() as output_buffer:
                            img.save(output_buffer, format=img_format, optimize=True, quality=85)
                            optimized_image = output_buffer.getvalue()
                    
                    # Ottieni informazioni complete dall'immagine usando AI
                    image_base64 = base64.b64encode(optimized_image).decode("utf-8")
                    image_info_ai = get_comprehensive_image_info(image_base64)
                    
                    # Combina caption AI, OCR, e contesto manuale con numerazione
                    caption_parts = [
                        f"Immagine: {global_image_counter}",
                        f"Image's Description: {image_info_ai['caption']}",
                        f"Image's Text: {image_info_ai['ocr_text']}" if image_info_ai["ocr_text"].strip() else None,
                        f"Detected Image's Objects: {', '.join(image_info_ai['detected_objects'])}" if image_info_ai["detected_objects"] else None,
                        f"Image's Caption: {image_context.get('caption')}" if image_context.get('caption') else None
                    ]
                    comprehensive_caption = "\n".join([p for p in caption_parts if p])
                    
                    # Combina caption AI con contesto manuale per la ricerca
                    enhanced_description = context_extractor.enhance_text_with_context(
                        comprehensive_caption,
                        image_context
                    )
                    
                    logger.debug(f"Immagine {global_image_counter} pagina {page_num+1} - Caption completa: {comprehensive_caption}")
                    
                    image_metadata = {
                        "type": "image",
                        "source": filename,
                        "page": page_num + 1,
                        "content_type": "image",
                        "image_caption": comprehensive_caption,  # Caption completa per compatibilità
                        "ai_caption": image_info_ai['caption'],
                        "ocr_text": image_info_ai['ocr_text'],
                        "detected_objects": image_info_ai['detected_objects'],
                        "manual_caption": image_context.get("caption"),
                        "context_text": image_context.get("context_text"),
                        "image_number": global_image_counter
                    }
                    
                    image_elements.append({
                        "image_base64": image_base64,
                        "metadata": image_metadata,
                        "page_content": enhanced_description  # Descrizione numerata per l'embedding
                    })
                        
                except Exception as img_e:
                    logger.error(f"Errore processamento immagine {img_index} pagina {page_num+1}: {str(img_e)}")
                    continue
                    
    except Exception as e:
        logger.error(f"Errore durante il parsing del PDF: {str(e)}")
        raise RuntimeError(f"PDF parsing failed: {str(e)}") from e
    
    logger.info(f"Estrazione completata: {len(text_elements)} testi, {len(image_elements)} immagini "
                f"(numerazione 1-{global_image_counter}), {len(table_elements)} tabelle "
                f"(numerazione 1-{global_table_counter})")
    return text_elements, image_elements, table_elements<|MERGE_RESOLUTION|>--- conflicted
+++ resolved
@@ -48,12 +48,7 @@
     try:
         # Metodo principale: Rilevamento tabelle di PyMuPDF
         tabs = page.find_tables()
-<<<<<<< HEAD
         if not tabs or len(tabs.tables) == 0:
-=======
-
-        if len(tabs.tables) == 0:
->>>>>>> 40bd48ea
             return tables
             
         for i, table in enumerate(tabs.tables):
