from typing import List, Optional, Dict, Any, Tuple, Union
import logging
import qdrant_client
from qdrant_client.http import models
from src.config import QDRANT_URL, COLLECTION_NAME
from src.core.models import ImageResult, TextElement, ImageElement, TableElement
from src.utils.embedder import get_embedding_model
import uuid

logging.basicConfig(level=logging.INFO)
logger = logging.getLogger(__name__)

class QdrantManager:
    """
    Gestisce tutte le operazioni con il database vettoriale Qdrant.
    Centralizza connessione, creazione collezioni, inserimento e ricerca.
    """
    
    def __init__(self, url: str = QDRANT_URL, collection_name: str = COLLECTION_NAME):
        self.url = url
        self.collection_name = collection_name
        self._client = None
        self._embedder = None
    
    @property
    def client(self) -> qdrant_client.QdrantClient:
        if self._client is None:
            self._client = qdrant_client.QdrantClient(
                url=self.url,
                prefer_grpc=True,
                timeout=60
            )
        return self._client
    
    @property
    def embedder(self):
        if self._embedder is None:
            self._embedder = get_embedding_model()
        return self._embedder
    
    # === Funzioni helper per convertire i modelli in punti Qdrant ===
    
    def _text_element_to_point(self, element: TextElement, vector: List[float]) -> models.PointStruct:
        return models.PointStruct(
            id=str(uuid.uuid4()),
            vector=vector,
            payload={
                "page_content": element.text,
                "metadata": element.metadata.model_dump(),
            }
        )
    
    def _image_element_to_point(self, element: Union[ImageElement, Dict[str, Any]], vector: List[float], image_caption: str = "") -> models.PointStruct:
        # Gestisce sia oggetti Pydantic che dizionari dal parser
        if isinstance(element, dict):
            # Caso dizionario dal parser legacy
            metadata = element.get("metadata", {})
            # Rimuovi image_base64 dai metadati se presente per evitare duplicazione pesante
            if "image_base64" in metadata:
                metadata = metadata.copy()
                del metadata["image_base64"]
            
            return models.PointStruct(
                id=str(uuid.uuid4()),
                vector=vector,
                payload={
                    "page_content": element.get("page_content", ""),
                    # image_base64 rimosso dal database - troppo pesante e inutile per la ricerca
                    "content_type": "image",
                    "metadata": metadata
                }
            )
        else:
            # Caso oggetto Pydantic
            return models.PointStruct(
                id=str(uuid.uuid4()),
                vector=vector,
                payload={
                    "page": element.metadata.page,
                    "page_content": element.page_content,
                    # image_base64 rimosso dal database - troppo pesante e inutile per la ricerca
                    "content_type": "image",
                    "metadata": element.metadata.model_dump()
                }
            )
    
    def _table_element_to_point(self, element: Union[TableElement, Dict[str, Any]], vector: List[float]) -> models.PointStruct:
        # Gestisce sia oggetti Pydantic che dizionari dal parser
        if isinstance(element, dict):
            # Caso dizionario dal parser legacy
            return models.PointStruct(
                id=str(uuid.uuid4()),
                vector=vector,
                payload={
                    "page_content": element.get("table_markdown", ""),
                    "metadata": element.get("metadata", {}),
                    "content_type": "table",
                    "table_data": element.get("table_data", {})
                }
            )
        else:
            # Caso oggetto Pydantic
            return models.PointStruct(
                id=str(uuid.uuid4()),
                vector=vector,
                payload={
                    "page_content": element.table_markdown,
                    "metadata": element.metadata.model_dump(),
                    "content_type": "table",
                    "table_data": element.table_data.model_dump()
                }
            )
    
    def convert_elements_to_points(
        self,
        elements: List[Any],
        vectors: List[List[float]]
    ) -> List[models.PointStruct]:
        """
        Converte una lista di elementi e vettori in punti Qdrant da inserire.
        Assumiamo che elements[i] corrisponda a vectors[i].
        """
        points = []
        for element, vector in zip(elements, vectors):
            if isinstance(element, TextElement):
                points.append(self._text_element_to_point(element, vector))
            elif isinstance(element, (ImageElement, dict)) and (
                hasattr(element, 'image_base64') or 
                (isinstance(element, dict) and 'image_base64' in element)
            ):
                points.append(self._image_element_to_point(element, vector))
            elif isinstance(element, (TableElement, dict)) and (
                hasattr(element, 'table_markdown') or 
                (isinstance(element, dict) and 'table_markdown' in element)
            ):
                points.append(self._table_element_to_point(element, vector))
            else:
                logger.warning(f"Elemento non riconosciuto per indicizzazione: {element}")
        return points
    
    # === GESTIONE COLLEZIONE E CONNESSIONE ===
    
    def verify_connection(self) -> bool:
        try:
            self.client.get_collections()
            logger.info(f"Connesso a Qdrant all'URL {self.url}")
            return True
        except Exception as e:
            logger.error(f"Connessione Qdrant fallita: {e}")
            return False
    
    def collection_exists(self) -> bool:
        try:
            return self.client.collection_exists(self.collection_name)
        except Exception as e:
            logger.error(f"Errore verifica collezione: {e}")
            return False
    
    def create_collection(self, embedding_dim: int, force_recreate: bool = False) -> bool:
        try:
            if force_recreate and self.collection_exists():
                self.delete_collection()
                logger.info(f"Collezione {self.collection_name} eliminata per ricreazione")
            if not self.collection_exists():
                self.client.create_collection(
                    collection_name=self.collection_name,
                    vectors_config=models.VectorParams(
                        size=embedding_dim,
                        distance=models.Distance.COSINE,
                        on_disk=True
                    )
                )
                logger.info(f"Collezione {self.collection_name} creata con successo")
                return True
            else:
                logger.info(f"Collezione {self.collection_name} esiste già")
                return True
        except Exception as e:
            logger.error(f"Errore creazione collezione: {e}")
            return False
    
    def delete_collection(self) -> bool:
        try:
            self.client.delete_collection(self.collection_name)
            logger.info(f"Collezione {self.collection_name} eliminata")
            return True
        except Exception as e:
            logger.error(f"Errore eliminazione collezione: {e}")
            return False
    
    def ensure_collection_exists(self, embedding_dim: int) -> bool:
        if not self.collection_exists():
            return self.create_collection(embedding_dim)
        return True
    
    # === OPERAZIONI CRUD ===
    
    def upsert_points(self, points: List[models.PointStruct], batch_size: int = 64) -> bool:
        try:
            for i in range(0, len(points), batch_size):
                batch = points[i:i + batch_size]
                self.client.upsert(
                    collection_name=self.collection_name,
                    points=batch,
                    wait=True
                )
            logger.info(f"Inseriti {len(points)} punti nella collezione")
            return True
        except Exception as e:
            logger.error(f"Errore inserimento punti: {e}")
            return False
    
    def delete_by_source(self, filename: str) -> Tuple[bool, str]:
        logger.info(f"Eliminazione documenti per source='{filename}'")
        try:
            qdrant_filter = models.Filter(
                should=[
                    models.FieldCondition(
                        key="metadata.source",
                        match=models.MatchValue(value=filename),
                    ),
                    models.FieldCondition(
                        key="source",
                        match=models.MatchValue(value=filename),
                    ),
                ],
            )
            response = self.client.delete(
                collection_name=self.collection_name,
                points_selector=models.FilterSelector(filter=qdrant_filter),
                wait=True
            )
            logger.info(f"Risultato eliminazione: {response}")
            return True, "Punti eliminati con successo da Qdrant"
        except Exception as e:
            error_message = f"Errore durante l'eliminazione da Qdrant: {e}"
            logger.error(error_message)
            return False, error_message
    
    # === FILTRI ===
    
    def create_content_filter(self, query_type: Optional[str] = None) -> Optional[models.Filter]:
        if query_type == "image":
            return models.Filter(
                must=[
                    models.FieldCondition(
                        key="content_type",
                        match=models.MatchValue(value="image"),
                    )
                ]
            )
        elif query_type == "text":
            return models.Filter(
                must=[
                    models.FieldCondition(
                        key="content_type",
                        match=models.MatchValue(value="text"),
                    )
                ]
            )
        elif query_type == "table":
            return models.Filter(
                must=[
                    models.FieldCondition(
                        key="content_type",
                        match=models.MatchValue(value="table"),
                    )
                ]
            )
        return None
    
    def create_file_filter(self, selected_files: List[str]) -> Optional[models.Filter]:
        if not selected_files:
            return None
        
        # Supporta sia metadata.source che source per compatibilità
        file_conditions = []
        for filename in selected_files:
            file_conditions.extend([
                models.FieldCondition(
                    key="metadata.source",
                    match=models.MatchValue(value=filename),
                ),
                models.FieldCondition(
                    key="source",
                    match=models.MatchValue(value=filename),
                )
            ])
        
        return models.Filter(should=file_conditions)
    
    def create_page_filter(self, pages: List[int]) -> Optional[models.Filter]:
        if not pages:
            return None
        
        # Supporta sia metadata.page che page per compatibilità
        page_conditions = []
        for page in pages:
            page_conditions.extend([
                models.FieldCondition(
                    key="metadata.page",
                    match=models.MatchValue(value=page),
                ),
                models.FieldCondition(
                    key="page",
                    match=models.MatchValue(value=page),
                )
            ])
        
        return models.Filter(should=page_conditions)
    
    def build_combined_filter(self, 
                            selected_files: List[str] = [],
                            query_type: Optional[str] = None,
                            pages: List[int] = []) -> Optional[models.Filter]:
        filters = []
        
        if selected_files:
            file_filter = self.create_file_filter(selected_files)
            if file_filter:
                filters.append(file_filter)
        
        if query_type:
            content_filter = self.create_content_filter(query_type)
            if content_filter:
                filters.append(content_filter)
        
        if pages:
            page_filter = self.create_page_filter(pages)
            if page_filter:
                filters.append(page_filter)
        
        if not filters:
            return None
        if len(filters) == 1:
            return filters[0]
        return models.Filter(must=filters)
    
    # === RICERCA ===
    
    def search_vectors(self, 
                      query_embedding: List[float],
                      top_k: int = 500,
                      selected_files: List[str] = [],
                      query_type: Optional[str] = None,
                      pages: List[int] = [],
                      score_threshold: Optional[float] = 0.80) -> List[models.ScoredPoint]:
        try:
            qdrant_filter = self.build_combined_filter(selected_files, query_type, pages)
            
            # Log del filtro per debug
            if qdrant_filter:
                logger.debug(f"Filtro applicato: {qdrant_filter}")
            
            results = self.client.search(
                collection_name=self.collection_name,
                query_vector=query_embedding,
                query_filter=qdrant_filter,
                limit=top_k,
                with_payload=True,
                with_vectors=False,
                score_threshold=score_threshold
            )
            logger.info(f"Ricerca vettoriale: trovati {len(results)} risultati per query_type='{query_type}', files={selected_files}")
            return results
        except Exception as e:
            logger.error(f"Errore ricerca vettoriale: {e}")
            return []
    
    def query_text(self, 
                   query: str, 
                   selected_files: List[str] = [],
<<<<<<< HEAD
                   top_k: int = 12,
                   score_threshold: float = 0.6) -> List[Dict[str, Any]]:
=======
                   top_k: int = 500,
                   score_threshold: float = 0.80) -> List[Dict[str, Any]]:
>>>>>>> 6cc49523
        """
        Cerca documenti di testo simili alla query.
        """
        logger.info(f"Query testo: '{query}' con top_k={top_k}, file: {selected_files}, threshold: {score_threshold}")
        try:
            query_embedding = self.embedder.embed_query(query)
            results = self.search_vectors(
                query_embedding=query_embedding,
                top_k=top_k,
                selected_files=selected_files,
                query_type="text",
                score_threshold=score_threshold
            )
            
            text_results = []
            for result in results:
                try:
                    payload = result.payload or {}
                    metadata = payload.get("metadata", {})
                    content = payload.get("page_content", "")
                    
                    # Verifica che sia effettivamente contenuto testuale
                    if not content:
                        logger.debug(f"Saltato risultato senza contenuto testuale: {result.id}")
                        continue
                    
                    text_results.append({
                        "content": content,
                        "metadata": metadata,
                        "score": result.score,
                        "source": metadata.get("source", "Unknown"),
                        "page": metadata.get("page", "N/A"),
                        "content_type": payload.get("content_type", "text")
                    })
                except Exception as e:
                    logger.warning(f"Errore processamento risultato testo: {e}")
                    continue
            
            logger.info(f"Trovati {len(text_results)} documenti di testo per query '{query}'")
            return text_results
        except Exception as e:
            logger.error(f"Errore query testo: {e}")
            return []
    
    def query_images(self, 
                    query: str, 
                    selected_files: List[str] = [],
                    top_k: int = 500) -> List[ImageResult]:
        logger.info(f"Query immagini: '{query}' con top_k={top_k}, file: {selected_files}")
        try:
            query_embedding = self.embedder.embed_query(query)
            results = self.search_vectors(
                query_embedding=query_embedding,
                top_k=top_k,
                selected_files=selected_files,
                query_type="image"
            )
            
            image_results = []
            for result in results:
                try:
                    payload = result.payload or {}
                    metadata = payload.get("metadata", {})
                    image_base64 = payload.get("image_base64", "")
                    
                    if not image_base64:
                        logger.debug(f"Saltato risultato senza immagine base64: {result.id}")
                        continue
                    
                    image_results.append(ImageResult(
                        image_base64=image_base64,
                        metadata=metadata,
                        score=result.score,
                        page_content=payload.get("page_content", "")
                    ))
                except Exception as e:
                    logger.warning(f"Errore processamento risultato immagine: {e}")
                    continue
            
            logger.info(f"Trovate {len(image_results)} immagini per query '{query}'")
            return image_results
        except Exception as e:
            logger.error(f"Errore query immagini: {e}")
            return []
    
    def query_tables(self, 
                     query: str, 
                     selected_files: List[str] = [],
                     top_k: int = 500) -> List[Dict[str, Any]]:
        logger.info(f"Query tabelle: '{query}' con top_k={top_k}, file: {selected_files}")
        try:
            query_embedding = self.embedder.embed_query(query)
            results = self.search_vectors(
                query_embedding=query_embedding,
                top_k=top_k,
                selected_files=selected_files,
                query_type="table"
            )
            
            table_results = []
            for result in results:
                try:
                    payload = result.payload or {}
                    metadata = payload.get("metadata", {})
                    table_markdown = payload.get("page_content", "")
                    
                    if not table_markdown:
                        logger.debug(f"Saltato risultato senza contenuto tabella: {result.id}")
                        continue
                    
                    table_results.append({
                        "table_markdown": table_markdown,
                        "metadata": metadata,
                        "score": result.score,
                        "page_content": table_markdown,
                        "table_data": payload.get("table_data", {})
                    })
                except Exception as e:
                    logger.warning(f"Errore processamento risultato tabella: {e}")
                    continue
            
            logger.info(f"Trovate {len(table_results)} tabelle per query '{query}'")
            return table_results
        except Exception as e:
            logger.error(f"Errore query tabelle: {e}")
            return []
    
    def query_all_content(self, 
                         query: str, 
                         selected_files: List[str] = [],
<<<<<<< HEAD
                         top_k_per_type: int = 12,
                         score_threshold: float = 0.6) -> Dict[str, Any]:
=======
                         top_k_per_type: int = 500,
                         score_threshold: float = 0.80) -> Dict[str, Any]:
>>>>>>> 6cc49523
        """
        Cerca contenuti di tutti i tipi (testo, immagini, tabelle) per una query.
        """
        logger.info(f"Query contenuti misti: '{query}' con top_k_per_type={top_k_per_type}, file: {selected_files}")
        
        results = {
            "text": [],
            "images": [],
            "tables": []
        }
        
        try:
            # Cerca testo
            text_results = self.query_text(query, selected_files, top_k_per_type, score_threshold)
            results["text"] = text_results
            
            # Cerca immagini
            image_results = self.query_images(query, selected_files, top_k_per_type)
            results["images"] = image_results
            
            # Cerca tabelle
            table_results = self.query_tables(query, selected_files, top_k_per_type)
            results["tables"] = table_results
            
            total_results = len(text_results) + len(image_results) + len(table_results)
            logger.info(f"Query completa: trovati {total_results} risultati totali "
                       f"(testo: {len(text_results)}, immagini: {len(image_results)}, tabelle: {len(table_results)})")
            
        except Exception as e:
            logger.error(f"Errore nella query_all_content: {e}")
        
        return results
    
    def search_similar_documents(self, 
                                query: str,
                                selected_files: List[str] = [],
<<<<<<< HEAD
                                similarity_threshold: float = 0.6,
=======
                                similarity_threshold: float = 0.80,
>>>>>>> 6cc49523
                                max_results: int = 500) -> List[Dict[str, Any]]:
        """
        Alias per query_text con parametri diversi per retrocompatibilità.
        """
        logger.info(f"search_similar_documents chiamato per query: '{query}'")
        return self.query_text(
            query=query,
            selected_files=selected_files,
            top_k=max_results,
            score_threshold=similarity_threshold
        )
    
    def get_documents_by_source(self, 
                               source_file: str, 
                               page: Optional[int] = None) -> List[Dict[str, Any]]:
        try:
            # Supporta sia metadata.source che source
            filters = [
                models.FieldCondition(
                    key="metadata.source",
                    match=models.MatchValue(value=source_file)
                ),
                models.FieldCondition(
                    key="source",
                    match=models.MatchValue(value=source_file)
                )
            ]
            
            if page is not None:
                page_filters = [
                    models.FieldCondition(
                        key="metadata.page",
                        match=models.MatchValue(value=page)
                    ),
                    models.FieldCondition(
                        key="page",
                        match=models.MatchValue(value=page)
                    )
                ]
                # Combina filtri: (source_filter) AND (page_filter)
                scroll_filter = models.Filter(
                    must=[
                        models.Filter(should=filters),  # type: ignore
                        models.Filter(should=page_filters)  # type: ignore
                    ]
                )
            else:
                scroll_filter = models.Filter(should=filters) # type: ignore
            
            results, _ = self.client.scroll(
                collection_name=self.collection_name,
                scroll_filter=scroll_filter,
                limit=1000,
                with_payload=True,
                with_vectors=False
            )
            
            documents = []
            for result in results:
                payload = result.payload or {}
                metadata = payload.get("metadata", {})
                doc_info = {
                    "content": payload.get("page_content", ""),
                    "metadata": metadata,
                    "id": result.id,
                    "source": metadata.get("source", payload.get("source", "Unknown")),
                    "page": metadata.get("page", payload.get("page", "N/A")),
                    "content_type": payload.get("content_type", "unknown")
                }
                documents.append(doc_info)
            
            logger.info(f"Trovati {len(documents)} documenti per fonte {source_file}")
            return documents
        except Exception as e:
            logger.error(f"Errore recupero documenti per fonte {source_file}: {e}")
            return []
    
    def debug_collection_content(self, limit: int = 10) -> Dict[str, Any]:
        """
        Metodo di debug per vedere il contenuto della collezione.
        """
        try:
            results, _ = self.client.scroll(
                collection_name=self.collection_name,
                limit=limit,
                with_payload=True,
                with_vectors=False
            )
            
            debug_info = {
                "total_points_sampled": len(results),
                "content_types": {},
                "sources": set(),
                "sample_points": []
            }
            
            for result in results:
                payload = result.payload or {}
                content_type = payload.get("content_type", "unknown")
                
                # Conta i tipi di contenuto
                if content_type not in debug_info["content_types"]:
                    debug_info["content_types"][content_type] = 0
                debug_info["content_types"][content_type] += 1
                
                # Raccoglie le fonti
                metadata = payload.get("metadata", {})
                source = metadata.get("source", payload.get("source", "unknown"))
                debug_info["sources"].add(source)
                
                # Campione di punti
                if len(debug_info["sample_points"]) < 5:
                    debug_info["sample_points"].append({
                        "id": result.id,
                        "content_type": content_type,
                        "source": source,
                        "page": metadata.get("page", payload.get("page", "N/A")),
                        "content_preview": payload.get("page_content", "")[:100] + "..." if payload.get("page_content") else "No content"
                    })
            
            debug_info["sources"] = list(debug_info["sources"])
            logger.info(f"Debug collezione: {debug_info['content_types']}")
            return debug_info
            
        except Exception as e:
            logger.error(f"Errore debug collezione: {e}")
            return {"error": str(e)}
    
    def get_collection_info(self) -> Dict[str, Any]:
        try:
            collection_info = self.client.get_collection(self.collection_name)
            return {
                "name": self.collection_name,
                "vectors_count": collection_info.vectors_count,
                "points_count": collection_info.points_count,
                "status": collection_info.status,
                "config": collection_info.config
            }
        except Exception as e:
            logger.error(f"Errore recupero info collezione: {e}")
            return {}
    
    def test_text_query_direct(self, query: str, filename: str) -> Dict[str, Any]:
        """
        Test diretto per verificare se il testo viene trovato correttamente
        """
        logger.info(f"🧪 Test query testo diretto: '{query}' per file: {filename}")
        
        try:
            # Genera embedding
            query_embedding = self.embedder.embed_query(query)
            
            # Test 1: Query senza filtri
            results_no_filter = self.client.search(
                collection_name=self.collection_name,
                query_vector=query_embedding,
                limit=5,
                with_payload=True,
                with_vectors=False
            )
            
            # Test 2: Query solo con filtro file
            file_filter = self.create_file_filter([filename])
            results_file_filter = self.client.search(
                collection_name=self.collection_name,
                query_vector=query_embedding,
                query_filter=file_filter,
                limit=5,
                with_payload=True,
                with_vectors=False
            )
            
            # Test 3: Query con filtro testo
            text_filter = self.create_content_filter("text")
            results_text_filter = self.client.search(
                collection_name=self.collection_name,
                query_vector=query_embedding,
                query_filter=text_filter,
                limit=5,
                with_payload=True,
                with_vectors=False
            )
            
            # Test 4: Query con entrambi i filtri
            combined_filter = self.build_combined_filter([filename], "text")
            results_combined = self.client.search(
                collection_name=self.collection_name,
                query_vector=query_embedding,
                query_filter=combined_filter,
                limit=5,
                with_payload=True,
                with_vectors=False
            )
            
            def format_results(results, test_name):
                formatted = []
                for r in results:
                    payload = r.payload or {}
                    formatted.append({
                        "score": r.score,
                        "content_type": payload.get("content_type", "unknown"),
                        "source": payload.get("metadata", {}).get("source", payload.get("source", "unknown")),
                        "page": payload.get("metadata", {}).get("page", payload.get("page", "N/A")),
                        "content_preview": payload.get("page_content", "")[:100] + "..." if len(payload.get("page_content", "")) > 100 else payload.get("page_content", "")
                    })
                return formatted
            
            return {
                "query": query,
                "filename": filename,
                "tests": {
                    "no_filter": {
                        "count": len(results_no_filter),
                        "results": format_results(results_no_filter, "no_filter")
                    },
                    "file_filter": {
                        "count": len(results_file_filter),
                        "results": format_results(results_file_filter, "file_filter")
                    },
                    "text_filter": {
                        "count": len(results_text_filter),
                        "results": format_results(results_text_filter, "text_filter")
                    },
                    "combined_filter": {
                        "count": len(results_combined),
                        "results": format_results(results_combined, "combined_filter")
                    }
                }
            }
            
        except Exception as e:
            logger.error(f"Errore nel test diretto: {e}")
            return {"error": str(e)}

    def health_check(self) -> Dict[str, Any]:
        try:
            connection_ok = self.verify_connection()
            collection_exists = self.collection_exists()
            collection_info = self.get_collection_info() if collection_exists else {}
            debug_info = self.debug_collection_content(5) if collection_exists else {}
            
            return {
                "connection": connection_ok,
                "collection_exists": collection_exists,
                "collection_info": collection_info,
                "debug_info": debug_info,
                "url": self.url,
                "collection_name": self.collection_name
            }
        except Exception as e:
            logger.error(f"Errore health check: {e}")
            return {"error": str(e)}

# Singleton per uso globale
qdrant_manager = QdrantManager()<|MERGE_RESOLUTION|>--- conflicted
+++ resolved
@@ -370,13 +370,8 @@
     def query_text(self, 
                    query: str, 
                    selected_files: List[str] = [],
-<<<<<<< HEAD
-                   top_k: int = 12,
-                   score_threshold: float = 0.6) -> List[Dict[str, Any]]:
-=======
                    top_k: int = 500,
                    score_threshold: float = 0.80) -> List[Dict[str, Any]]:
->>>>>>> 6cc49523
         """
         Cerca documenti di testo simili alla query.
         """
@@ -507,13 +502,8 @@
     def query_all_content(self, 
                          query: str, 
                          selected_files: List[str] = [],
-<<<<<<< HEAD
-                         top_k_per_type: int = 12,
-                         score_threshold: float = 0.6) -> Dict[str, Any]:
-=======
                          top_k_per_type: int = 500,
                          score_threshold: float = 0.80) -> Dict[str, Any]:
->>>>>>> 6cc49523
         """
         Cerca contenuti di tutti i tipi (testo, immagini, tabelle) per una query.
         """
@@ -550,11 +540,7 @@
     def search_similar_documents(self, 
                                 query: str,
                                 selected_files: List[str] = [],
-<<<<<<< HEAD
-                                similarity_threshold: float = 0.6,
-=======
                                 similarity_threshold: float = 0.80,
->>>>>>> 6cc49523
                                 max_results: int = 500) -> List[Dict[str, Any]]:
         """
         Alias per query_text con parametri diversi per retrocompatibilità.
