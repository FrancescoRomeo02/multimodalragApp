--- conflicted
+++ resolved
@@ -230,14 +230,10 @@
         return models.Filter(should=page_conditions)
     
     def build_combined_filter(self, 
-<<<<<<< HEAD
-                            selected_files: Optional[List[str]] = None,
-                            pages: Optional[List[int]] = None) -> Optional[models.Filter]:
-=======
+
                             selected_files: List[str] = [],
                             query_type: Optional[str] = None,
                             pages: List[int] = []) -> Optional[models.Filter]:
->>>>>>> b647bdb2
         filters = []
         
         if selected_files:
@@ -261,14 +257,9 @@
     def search_vectors(self, 
                       query_embedding: List[float],
                       top_k: int = 10,
-<<<<<<< HEAD
-                      selected_files: Optional[List[str]] = None,
-                      pages: Optional[List[int]] = None,
-=======
                       selected_files: List[str] = [],
                       query_type: Optional[str] = None,
                       pages: List[int] = [],
->>>>>>> b647bdb2
                       score_threshold: Optional[float] = None) -> List[models.ScoredPoint]:
         try:
             qdrant_filter = self.build_combined_filter(selected_files, pages)
@@ -294,11 +285,7 @@
     
     def query_text(self, 
                    query: str, 
-<<<<<<< HEAD
-                   selected_files: Optional[List[str]] = None,
-=======
                    selected_files: List[str] = [],
->>>>>>> b647bdb2
                    top_k: int = 10,
                    score_threshold: float = 0.3) -> List[Dict[str, Any]]:
         """
@@ -347,11 +334,7 @@
     
     def query_images(self, 
                     query: str, 
-<<<<<<< HEAD
-                    selected_files: Optional[List[str]] = None,
-=======
                     selected_files: List[str] = [],
->>>>>>> b647bdb2
                     top_k: int = 3) -> List[ImageResult]:
         logger.info(f"Query immagini: '{query}' con top_k={top_k}, file: {selected_files}")
         try:
@@ -391,11 +374,8 @@
     
     def query_tables(self, 
                      query: str, 
-<<<<<<< HEAD
-                     selected_files: Optional[List[str]] = None,
-=======
                      selected_files: List[str] = [],
->>>>>>> b647bdb2
+
                      top_k: int = 3) -> List[Dict[str, Any]]:
         logger.info(f"Query tabelle: '{query}' con top_k={top_k}, file: {selected_files}")
         try:
@@ -436,11 +416,7 @@
     
     def query_all_content(self, 
                          query: str, 
-<<<<<<< HEAD
-                         selected_files: Optional[List[str]] = None,
-=======
                          selected_files: List[str] = [],
->>>>>>> b647bdb2
                          top_k_per_type: int = 5,
                          score_threshold: float = 0.3) -> Dict[str, Any]:
         """
@@ -478,13 +454,8 @@
     
     def search_similar_documents(self, 
                                 query: str,
-<<<<<<< HEAD
-                                selected_files: Optional[List[str]] = None,
-                                similarity_threshold: float = 0.3,
-=======
                                 selected_files: List[str] = [],
                                 similarity_threshold: float = 0.7,
->>>>>>> b647bdb2
                                 max_results: int = 10) -> List[Dict[str, Any]]:
         """
         Alias per query_text con parametri diversi per retrocompatibilità.
