from typing import List, Optional, Dict, Any, Tuple, Union
import logging
import qdrant_client
from qdrant_client.http import models
from src.config import QDRANT_URL, COLLECTION_NAME
from src.core.models import ImageResult, TextElement, ImageElement, TableElement
from src.utils.embedder import get_multimodal_embedding_model
import uuid

logging.basicConfig(level=logging.INFO)
logger = logging.getLogger(__name__)

class QdrantManager:
    """
    Gestisce tutte le operazioni con il database vettoriale Qdrant.
    Centralizza connessione, creazione collezioni, inserimento e ricerca.
    """
    
    def __init__(self, url: str = QDRANT_URL, collection_name: str = COLLECTION_NAME):
        self.url = url
        self.collection_name = collection_name
        self._client = None
        self._embedder = None
    
    @property
    def client(self) -> qdrant_client.QdrantClient:
        if self._client is None:
            self._client = qdrant_client.QdrantClient(
                url=self.url,
                prefer_grpc=True,
                timeout=60
            )
        return self._client
    
    @property
    def embedder(self):
        if self._embedder is None:
            self._embedder = get_multimodal_embedding_model()
        return self._embedder
    
    # === Funzioni helper per convertire i modelli in punti Qdrant ===
    
    def _text_element_to_point(self, element: TextElement, vector: List[float]) -> models.PointStruct:
        return models.PointStruct(
            id=str(uuid.uuid4()),
            vector=vector,
            payload={
                "page_content": "testo", #TOGLIERE (?)
                "page_content": element.text,
                "metadata": element.metadata.model_dump(),
                "content_type": "text" #TOGLIERE (?)
            }
        )
    
    def _image_element_to_point(self, element: ImageElement, vector: List[float], image_caption: str = "") -> models.PointStruct:
        return models.PointStruct(
            id=str(uuid.uuid4()),
            vector=vector,
            payload={
                "page": element.metadata.page, #TOGLIERE (?)
                "page_content": element.page_content,
                "image_base64": element.image_base64, 
                "content_type": "image", #TOGLIERE (?)
                "metadata": element.metadata.model_dump()
            }
        )
    
    def _table_element_to_point(self, element: TableElement, vector: List[float]) -> models.PointStruct:
        return models.PointStruct(
            id=str(uuid.uuid4()),
            vector=vector,
            payload={
                "page_content": element.table_markdown,
                "metadata": element.metadata.model_dump(),
                "content_type": "table", #TOGLIERE (?)
                "table_data": element.table_data.model_dump()
            }
        )
    
    def convert_elements_to_points(
        self,
        elements: List[Union[TextElement, ImageElement, TableElement]],
        vectors: List[List[float]]
    ) -> List[models.PointStruct]:
        """
        Converte una lista di elementi e vettori in punti Qdrant da inserire.
        Assumiamo che elements[i] corrisponda a vectors[i].
        """
        points = []
        for element, vector in zip(elements, vectors):
            if isinstance(element, TextElement):
                points.append(self._text_element_to_point(element, vector))
            elif isinstance(element, ImageElement):
                points.append(self._image_element_to_point(element, vector))
            elif isinstance(element, TableElement):
                points.append(self._table_element_to_point(element, vector))
            else:
                logger.warning(f"Elemento non riconosciuto per indicizzazione: {element}")
        return points
    
    # === GESTIONE COLLEZIONE E CONNESSIONE ===
    
    def verify_connection(self) -> bool:
        try:
            self.client.get_collections()
            logger.info(f"Connesso a Qdrant all'URL {self.url}")
            return True
        except Exception as e:
            logger.error(f"Connessione Qdrant fallita: {e}")
            return False
    
    def collection_exists(self) -> bool:
        try:
            return self.client.collection_exists(self.collection_name)
        except Exception as e:
            logger.error(f"Errore verifica collezione: {e}")
            return False
    
    def create_collection(self, embedding_dim: int, force_recreate: bool = False) -> bool:
        try:
            if force_recreate and self.collection_exists():
                self.delete_collection()
                logger.info(f"Collezione {self.collection_name} eliminata per ricreazione")
            if not self.collection_exists():
                self.client.create_collection(
                    collection_name=self.collection_name,
                    vectors_config=models.VectorParams(
                        size=embedding_dim,
                        distance=models.Distance.COSINE,
                        on_disk=True
                    )
                )
                logger.info(f"Collezione {self.collection_name} creata con successo")
                return True
            else:
                logger.info(f"Collezione {self.collection_name} esiste già")
                return True
        except Exception as e:
            logger.error(f"Errore creazione collezione: {e}")
            return False
    
    def delete_collection(self) -> bool:
        try:
            self.client.delete_collection(self.collection_name)
            logger.info(f"Collezione {self.collection_name} eliminata")
            return True
        except Exception as e:
            logger.error(f"Errore eliminazione collezione: {e}")
            return False
    
    def ensure_collection_exists(self, embedding_dim: int) -> bool:
        if not self.collection_exists():
            return self.create_collection(embedding_dim)
        return True
    
    # === OPERAZIONI CRUD ===
    
    def upsert_points(self, points: List[models.PointStruct], batch_size: int = 64) -> bool:
        try:
            for i in range(0, len(points), batch_size):
                batch = points[i:i + batch_size]
                self.client.upsert(
                    collection_name=self.collection_name,
                    points=batch,
                    wait=True
                )
            logger.info(f"Inseriti {len(points)} punti nella collezione")
            return True
        except Exception as e:
            logger.error(f"Errore inserimento punti: {e}")
            return False
    
    def delete_by_source(self, filename: str) -> Tuple[bool, str]:
        logger.info(f"Eliminazione documenti per source='{filename}'")
        try:
            qdrant_filter = models.Filter(
                should=[
                    models.FieldCondition(
                        key="metadata.source",
                        match=models.MatchValue(value=filename),
                    ),
                    models.FieldCondition(
                        key="source",
                        match=models.MatchValue(value=filename),
                    ),
                ],
            )
            response = self.client.delete(
                collection_name=self.collection_name,
                points_selector=models.FilterSelector(filter=qdrant_filter),
                wait=True
            )
            logger.info(f"Risultato eliminazione: {response}")
            return True, "Punti eliminati con successo da Qdrant"
        except Exception as e:
            error_message = f"Errore durante l'eliminazione da Qdrant: {e}"
            logger.error(error_message)
            return False, error_message
    
    # === FILTRI ===

    def create_file_filter(self, selected_files: List[str]) -> Optional[models.Filter]:
        if not selected_files:
            return None
        
        # Supporta sia metadata.source che source per compatibilità
        file_conditions = []
        for filename in selected_files:
            file_conditions.extend([
                models.FieldCondition(
                    key="metadata.source",
                    match=models.MatchValue(value=filename),
                ),
                models.FieldCondition(
                    key="source",
                    match=models.MatchValue(value=filename),
                )
            ])
        
        return models.Filter(should=file_conditions)
    
    def create_page_filter(self, pages: List[int]) -> Optional[models.Filter]:
        if not pages:
            return None
        
        # Supporta sia metadata.page che page per compatibilità
        page_conditions = []
        for page in pages:
            page_conditions.extend([
                models.FieldCondition(
                    key="metadata.page",
                    match=models.MatchValue(value=page),
                ),
                models.FieldCondition(
                    key="page",
                    match=models.MatchValue(value=page),
                )
            ])
        
        return models.Filter(should=page_conditions)
    
    def build_combined_filter(self, 
                            selected_files: Optional[List[str]] = None,
                            pages: Optional[List[int]] = None) -> Optional[models.Filter]:
        filters = []
        
        if selected_files:
            file_filter = self.create_file_filter(selected_files)
            if file_filter:
                filters.append(file_filter)
        
        if pages:
            page_filter = self.create_page_filter(pages)
            if page_filter:
                filters.append(page_filter)
        
        if not filters:
            return None
        if len(filters) == 1:
            return filters[0]
        return models.Filter(must=filters)
    
    # === RICERCA ===
    
    def search_vectors(self, 
                      query_embedding: List[float],
                      top_k: int = 10,
                      selected_files: Optional[List[str]] = None,
                      pages: Optional[List[int]] = None,
                      score_threshold: Optional[float] = None) -> List[models.ScoredPoint]:
        try:
            qdrant_filter = self.build_combined_filter(selected_files, pages)
            
            # Log del filtro per debug
            if qdrant_filter:
                logger.debug(f"Filtro applicato: {qdrant_filter}")
            
            results = self.client.search(
                collection_name=self.collection_name,
                query_vector=query_embedding,
                query_filter=qdrant_filter,
                limit=top_k,
                with_payload=True,
                with_vectors=False,
                score_threshold=score_threshold
            )
            logger.info(f"Ricerca vettoriale: trovati {len(results)} risultati per files={selected_files}")
            return results
        except Exception as e:
            logger.error(f"Errore ricerca vettoriale: {e}")
            return []
    
    def query_text(self, 
                   query: str, 
                   selected_files: Optional[List[str]] = None,
                   top_k: int = 10,
                   score_threshold: float = 0.3) -> List[Dict[str, Any]]:
        """
        Cerca documenti di testo simili alla query.
        """
        logger.info(f"Query testo: '{query}' con top_k={top_k}, file: {selected_files}, threshold: {score_threshold}")
        try:
            query_embedding = self.embedder.embed_query(query)
            results = self.search_vectors(
                query_embedding=query_embedding,
                top_k=top_k,
                selected_files=selected_files,
                score_threshold=score_threshold
            )
            
            text_results = []
            for result in results:
                try:
                    payload = result.payload or {}
                    metadata = payload.get("metadata", {})
                    content = payload.get("page_content", "")
                    
                    # Verifica che sia effettivamente contenuto testuale
                    if not content:
                        logger.debug(f"Saltato risultato senza contenuto testuale: {result.id}")
                        continue
                    
                    text_results.append({
                        "content": content,
                        "metadata": metadata,
                        "score": result.score,
                        "source": metadata.get("source", "Unknown"),
                        "page": metadata.get("page", "N/A"),
                        "type": metadata.get("type", "text"),
                        "content_type": payload.get("content_type", "text")
                    })
                except Exception as e:
                    logger.warning(f"Errore processamento risultato testo: {e}")
                    continue
            
            logger.info(f"Trovati {len(text_results)} documenti di testo per query '{query}'")
            return text_results
        except Exception as e:
            logger.error(f"Errore query testo: {e}")
            return []
    
    def query_images(self, 
                    query: str, 
                    selected_files: Optional[List[str]] = None,
                    top_k: int = 3) -> List[ImageResult]:
        logger.info(f"Query immagini: '{query}' con top_k={top_k}, file: {selected_files}")
        try:
            query_embedding = self.embedder.embed_query(query)
            results = self.search_vectors(
                query_embedding=query_embedding,
                top_k=top_k,
                selected_files=selected_files
            )
            
            image_results = []
            for result in results:
                try:
                    payload = result.payload or {}
                    metadata = payload.get("metadata", {})
                    image_base64 = payload.get("image_base64", "")
                    
                    if not image_base64:
                        logger.debug(f"Saltato risultato senza immagine base64: {result.id}")
                        continue
                    
                    image_results.append(ImageResult(
                        image_base64=image_base64,
                        metadata=metadata,
                        score=result.score,
                        page_content=payload.get("page_content", "")
                    ))
                except Exception as e:
                    logger.warning(f"Errore processamento risultato immagine: {e}")
                    continue
            
            logger.info(f"Trovate {len(image_results)} immagini per query '{query}'")
            return image_results
        except Exception as e:
            logger.error(f"Errore query immagini: {e}")
            return []
    
    def query_tables(self, 
                     query: str, 
                     selected_files: Optional[List[str]] = None,
                     top_k: int = 3) -> List[Dict[str, Any]]:
        logger.info(f"Query tabelle: '{query}' con top_k={top_k}, file: {selected_files}")
        try:
            query_embedding = self.embedder.embed_query(query)
            results = self.search_vectors(
                query_embedding=query_embedding,
                top_k=top_k,
                selected_files=selected_files
            )
            
            table_results = []
            for result in results:
                try:
                    payload = result.payload or {}
                    metadata = payload.get("metadata", {})
                    table_markdown = payload.get("page_content", "")
                    
                    if not table_markdown:
                        logger.debug(f"Saltato risultato senza contenuto tabella: {result.id}")
                        continue
                    
                    table_results.append({
                        "table_markdown": table_markdown,
                        "metadata": metadata,
                        "score": result.score,
                        "page_content": table_markdown,
                        "table_data": payload.get("table_data", {})
                    })
                except Exception as e:
                    logger.warning(f"Errore processamento risultato tabella: {e}")
                    continue
            
            logger.info(f"Trovate {len(table_results)} tabelle per query '{query}'")
            return table_results
        except Exception as e:
            logger.error(f"Errore query tabelle: {e}")
            return []
    
    def query_all_content(self, 
                         query: str, 
                         selected_files: Optional[List[str]] = None,
                         top_k_per_type: int = 5,
                         score_threshold: float = 0.3) -> Dict[str, Any]:
        """
        Cerca contenuti di tutti i tipi (testo, immagini, tabelle) per una query.
        """
        logger.info(f"Query contenuti misti: '{query}' con top_k_per_type={top_k_per_type}, file: {selected_files}")
        
        results = {
            "text": [],
            "images": [],
            "tables": []
        }
        
        try:
            # Cerca testo
            text_results = self.query_text(query, selected_files, top_k_per_type, score_threshold)
            results["text"] = text_results
            
            # Cerca immagini
            image_results = self.query_images(query, selected_files, top_k_per_type)
            results["images"] = image_results
            
            # Cerca tabelle
            table_results = self.query_tables(query, selected_files, top_k_per_type)
            results["tables"] = table_results
            
            total_results = len(text_results) + len(image_results) + len(table_results)
            logger.info(f"Query completa: trovati {total_results} risultati totali "
                       f"(testo: {len(text_results)}, immagini: {len(image_results)}, tabelle: {len(table_results)})")
            
        except Exception as e:
            logger.error(f"Errore nella query_all_content: {e}")
        
        return results
    
    def search_similar_documents(self, 
                                query: str,
<<<<<<< HEAD
                                selected_files: List[str] = None,
                                similarity_threshold: float = 0.7,
=======
                                selected_files: Optional[List[str]] = None,
                                similarity_threshold: float = 0.3,
>>>>>>> 40bd48ea
                                max_results: int = 10) -> List[Dict[str, Any]]:
        """
        Alias per query_text con parametri diversi per retrocompatibilità.
        """
        logger.info(f"search_similar_documents chiamato per query: '{query}'")
        return self.query_text(
            query=query,
            selected_files=selected_files,
            top_k=max_results,
            score_threshold=similarity_threshold
        )
    
    def get_documents_by_source(self, 
                               source_file: str, 
                               page: Optional[int] = None) -> List[Dict[str, Any]]:
        try:
            # Supporta sia metadata.source che source
            filters = [
                models.FieldCondition(
                    key="metadata.source",
                    match=models.MatchValue(value=source_file)
                ),
                models.FieldCondition(
                    key="source",
                    match=models.MatchValue(value=source_file)
                )
            ]
            
            if page is not None:
                page_filters = [
                    models.FieldCondition(
                        key="metadata.page",
                        match=models.MatchValue(value=page)
                    ),
                    models.FieldCondition(
                        key="page",
                        match=models.MatchValue(value=page)
                    )
                ]
                # Combina filtri: (source_filter) AND (page_filter)
                scroll_filter = models.Filter(
                    must=[
                        models.Filter(should=filters),  # source
                        models.Filter(should=page_filters)  # page
                    ]
                )
            else:
                scroll_filter = models.Filter(should=filters)
            
            results, _ = self.client.scroll(
                collection_name=self.collection_name,
                scroll_filter=scroll_filter,
                limit=1000,
                with_payload=True,
                with_vectors=False
            )
            
            documents = []
            for result in results:
                payload = result.payload or {}
                metadata = payload.get("metadata", {})
                doc_info = {
                    "content": payload.get("page_content", ""),
                    "metadata": metadata,
                    "id": result.id,
                    "source": metadata.get("source", payload.get("source", "Unknown")),
                    "page": metadata.get("page", payload.get("page", "N/A")),
                    "type": metadata.get("type", "unknown"),
                    "content_type": payload.get("content_type", "unknown")
                }
                documents.append(doc_info)
            
            logger.info(f"Trovati {len(documents)} documenti per fonte {source_file}")
            return documents
        except Exception as e:
            logger.error(f"Errore recupero documenti per fonte {source_file}: {e}")
            return []
    
    def debug_collection_content(self, limit: int = 10) -> Dict[str, Any]:
        """
        Metodo di debug per vedere il contenuto della collezione.
        """
        try:
            results, _ = self.client.scroll(
                collection_name=self.collection_name,
                limit=limit,
                with_payload=True,
                with_vectors=False
            )
            
            debug_info = {
                "total_points_sampled": len(results),
                "content_types": {},
                "sources": set(),
                "sample_points": []
            }
            
            for result in results:
                payload = result.payload or {}
                content_type = payload.get("content_type", "unknown")
                
                # Conta i tipi di contenuto
                if content_type not in debug_info["content_types"]:
                    debug_info["content_types"][content_type] = 0
                debug_info["content_types"][content_type] += 1
                
                # Raccoglie le fonti
                metadata = payload.get("metadata", {})
                source = metadata.get("source", payload.get("source", "unknown"))
                debug_info["sources"].add(source)
                
                # Campione di punti
                if len(debug_info["sample_points"]) < 5:
                    debug_info["sample_points"].append({
                        "id": result.id,
                        "content_type": content_type,
                        "source": source,
                        "page": metadata.get("page", payload.get("page", "N/A")),
                        "content_preview": payload.get("page_content", "")[:100] + "..." if payload.get("page_content") else "No content"
                    })
            
            debug_info["sources"] = list(debug_info["sources"])
            logger.info(f"Debug collezione: {debug_info['content_types']}")
            return debug_info
            
        except Exception as e:
            logger.error(f"Errore debug collezione: {e}")
            return {"error": str(e)}
    
    def get_collection_info(self) -> Dict[str, Any]:
        try:
            collection_info = self.client.get_collection(self.collection_name)
            return {
                "name": self.collection_name,
                "vectors_count": collection_info.vectors_count,
                "points_count": collection_info.points_count,
                "status": collection_info.status,
                "config": collection_info.config
            }
        except Exception as e:
            logger.error(f"Errore recupero info collezione: {e}")
            return {}
    
    def test_text_query_direct(self, query: str, filename: str) -> Dict[str, Any]:
        """
        Test diretto per verificare se il testo viene trovato correttamente
        """
        logger.info(f"🧪 Test query testo diretto: '{query}' per file: {filename}")
        
        try:
            # Genera embedding
            query_embedding = self.embedder.embed_query(query)
            
            # Test 1: Query senza filtri
            results_no_filter = self.client.search(
                collection_name=self.collection_name,
                query_vector=query_embedding,
                limit=5,
                with_payload=True,
                with_vectors=False
            )
            
            # Test 2: Query solo con filtro file
            file_filter = self.create_file_filter([filename])
            results_file_filter = self.client.search(
                collection_name=self.collection_name,
                query_vector=query_embedding,
                query_filter=file_filter,
                limit=5,
                with_payload=True,
                with_vectors=False
            )
            
            # Test 3: Query con filtro per file
            combined_filter = self.build_combined_filter([filename])
            results_combined = self.client.search(
                collection_name=self.collection_name,
                query_vector=query_embedding,
                query_filter=combined_filter,
                limit=5,
                with_payload=True,
                with_vectors=False
            )
            
            def format_results(results, test_name):
                formatted = []
                for r in results:
                    payload = r.payload or {}
                    formatted.append({
                        "score": r.score,
                        "content_type": payload.get("content_type", "unknown"),
                        "source": payload.get("metadata", {}).get("source", payload.get("source", "unknown")),
                        "page": payload.get("metadata", {}).get("page", payload.get("page", "N/A")),
                        "content_preview": payload.get("page_content", "")[:100] + "..." if len(payload.get("page_content", "")) > 100 else payload.get("page_content", "")
                    })
                return formatted
            
            return {
                "query": query,
                "filename": filename,
                "tests": {
                    "no_filter": {
                        "count": len(results_no_filter),
                        "results": format_results(results_no_filter, "no_filter")
                    },
                    "file_filter": {
                        "count": len(results_file_filter),
                        "results": format_results(results_file_filter, "file_filter")
                    },
                    "combined_filter": {
                        "count": len(results_combined),
                        "results": format_results(results_combined, "combined_filter")
                    }
                }
            }
            
        except Exception as e:
            logger.error(f"Errore nel test diretto: {e}")
            return {"error": str(e)}

    def health_check(self) -> Dict[str, Any]:
        try:
            connection_ok = self.verify_connection()
            collection_exists = self.collection_exists()
            collection_info = self.get_collection_info() if collection_exists else {}
            debug_info = self.debug_collection_content(5) if collection_exists else {}
            
            return {
                "connection": connection_ok,
                "collection_exists": collection_exists,
                "collection_info": collection_info,
                "debug_info": debug_info,
                "url": self.url,
                "collection_name": self.collection_name
            }
        except Exception as e:
            logger.error(f"Errore health check: {e}")
            return {"error": str(e)}

# Singleton per uso globale
qdrant_manager = QdrantManager()<|MERGE_RESOLUTION|>--- conflicted
+++ resolved
@@ -460,13 +460,8 @@
     
     def search_similar_documents(self, 
                                 query: str,
-<<<<<<< HEAD
-                                selected_files: List[str] = None,
-                                similarity_threshold: float = 0.7,
-=======
                                 selected_files: Optional[List[str]] = None,
                                 similarity_threshold: float = 0.3,
->>>>>>> 40bd48ea
                                 max_results: int = 10) -> List[Dict[str, Any]]:
         """
         Alias per query_text con parametri diversi per retrocompatibilità.
